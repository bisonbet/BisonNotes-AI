//
//  AISettingsView.swift
//  Audio Journal
//
//  AI Summarization Engine configuration view
//

import SwiftUI
import Combine

/// A centralized location for UserDefaults keys to prevent typos and improve maintainability.
struct AppSettingsKeys {
    static let ollamaServerURL = "ollamaServerURL"
    static let ollamaPort = "ollamaPort"
    static let ollamaModelName = "ollamaModelName"
    static let enableOllama = "enableOllama"
    
    struct Defaults {
        static let ollamaServerURL = "http://localhost"
        static let ollamaPort = 11434
        static let ollamaModelName = "llama3.2"
    }
}

/// A dedicated view model to manage the state and logic for the AISettingsView.
/// This pattern resolves the "Ambiguous use of 'init'" compiler error by removing
/// the need for a custom initializer in the View struct.
@MainActor
final class AISettingsViewModel: ObservableObject {
    // The managers are now published properties of the ViewModel.
    @Published var appCoordinator: AppDataCoordinator
    @Published var regenerationManager: SummaryRegenerationManager

    private var cancellables = Set<AnyCancellable>()

    init(appCoordinator: AppDataCoordinator) {
        self.appCoordinator = appCoordinator
        self.regenerationManager = SummaryRegenerationManager(
            summaryManager: SummaryManager.shared,
            transcriptManager: TranscriptManager.shared,
            appCoordinator: appCoordinator
        )
        
        // We need to observe changes on the coordinator to republish them
        // so the view updates correctly.
        appCoordinator.objectWillChange.sink { [weak self] _ in
            self?.objectWillChange.send()
        }.store(in: &cancellables)
        
        regenerationManager.objectWillChange.sink { [weak self] _ in
            self?.objectWillChange.send()
        }.store(in: &cancellables)
    }
    
    func updateCoordinator(_ coordinator: AppDataCoordinator) {
        self.appCoordinator = coordinator
    }

    /// Moves the engine selection logic into the view model.
    func selectEngine(_ engineType: AIEngineType, recorderVM: AudioRecorderViewModel) -> (shouldPrompt: Bool, oldEngine: String, error: String?) {
        let oldEngine = UserDefaults.standard.string(forKey: "SelectedAIEngine") ?? "Enhanced Apple Intelligence"
        let newEngine = engineType.rawValue

        guard oldEngine != newEngine else {
            return (shouldPrompt: false, oldEngine: "", error: nil)
        }

        // Allow selection of any engine - users need to be able to select engines to configure them
        // Note: Availability checks are used for display status only, not selection restrictions

        // Update the selected engine in UserDefaults
        UserDefaults.standard.set(newEngine, forKey: "SelectedAIEngine")

        // Auto-enable engine-specific flags when an engine is selected
        switch engineType {
        case .openAICompatible:
            UserDefaults.standard.set(true, forKey: "enableOpenAICompatible")
            print("🔧 Auto-enabled OpenAI Compatible engine")
        case .localLLM:
            UserDefaults.standard.set(true, forKey: "enableOllama")
            print("🔧 Auto-enabled Ollama engine")
        case .localMLX:
            UserDefaults.standard.set(true, forKey: "enableMLX")
            print("🔧 Auto-enabled MLX engine")
        case .googleAIStudio:
            UserDefaults.standard.set(true, forKey: "enableGoogleAIStudio")
            print("🔧 Auto-enabled Google AI Studio engine")
        case .awsBedrock:
            UserDefaults.standard.set(true, forKey: "enableAWSBedrock")
            print("🔧 Auto-enabled AWS Bedrock engine")
        case .mistralAI:
            UserDefaults.standard.set(true, forKey: "enableMistralAI")
            print("🔧 Auto-enabled Mistral AI engine")
        case .openAI:
            UserDefaults.standard.set(true, forKey: "enableOpenAI")
            print("🔧 Auto-enabled OpenAI engine")
        case .onDeviceLLM:
            UserDefaults.standard.set(true, forKey: OnDeviceLLMSettingsKeys.enableOnDeviceLLM)
            print("🔧 Auto-enabled On-Device LLM engine")
        default:
            break
        }

        // Sync UserDefaults immediately
        UserDefaults.standard.synchronize()

        // Update the regeneration manager
        self.regenerationManager.setEngine(newEngine)

        let shouldPrompt = self.regenerationManager.shouldPromptForRegeneration(oldEngine: oldEngine, newEngine: newEngine)
        return (shouldPrompt: shouldPrompt, oldEngine: oldEngine, error: nil)
    }
    
    private func checkEngineAvailability(_ engineType: AIEngineType) -> Bool {
        switch engineType {
        case .enhancedAppleIntelligence:
            return true // Always available on iOS 15+
        case .openAI:
            let apiKey = UserDefaults.standard.string(forKey: "openAIAPIKey") ?? ""
            return !apiKey.isEmpty
        case .openAICompatible:
            let apiKey = UserDefaults.standard.string(forKey: "openAICompatibleAPIKey") ?? ""
            return !apiKey.isEmpty
        case .mistralAI:
            let apiKey = UserDefaults.standard.string(forKey: "mistralAPIKey") ?? ""
            let isEnabled = UserDefaults.standard.bool(forKey: "enableMistralAI")
            return !apiKey.isEmpty && isEnabled
        case .localLLM:
            let isEnabled = UserDefaults.standard.bool(forKey: AppSettingsKeys.enableOllama)
            return isEnabled
        case .localMLX:
            let isEnabled = UserDefaults.standard.bool(forKey: "enableMLX")
            let hasModel = UserDefaults.standard.string(forKey: "mlxModelName") != nil
            return isEnabled && hasModel
        case .googleAIStudio:
            let apiKey = UserDefaults.standard.string(forKey: "googleAIStudioAPIKey") ?? ""
            let isEnabled = UserDefaults.standard.bool(forKey: "enableGoogleAIStudio")
            return !apiKey.isEmpty && isEnabled
        case .awsBedrock:
            let useProfile = UserDefaults.standard.bool(forKey: "awsBedrockUseProfile")
            let profileName = UserDefaults.standard.string(forKey: "awsBedrockProfileName") ?? ""
            let isEnabled = UserDefaults.standard.bool(forKey: "enableAWSBedrock")

            if useProfile {
                return !profileName.isEmpty && isEnabled
            } else {
                // Use unified credentials manager instead of separate UserDefaults keys
                let credentials = AWSCredentialsManager.shared.credentials
                return credentials.isValid && isEnabled
            }
        }
    }
}


struct AISettingsView: View {
    @StateObject private var viewModel: AISettingsViewModel
    @EnvironmentObject var recorderVM: AudioRecorderViewModel
    @EnvironmentObject var appCoordinator: AppDataCoordinator
    @StateObject private var errorHandler = ErrorHandler()

    @Environment(\.dismiss) private var dismiss
    @State private var showingEngineChangePrompt = false
    @State private var previousEngine = ""
    @State private var showingOllamaSettings = false
    @State private var showingOpenAISettings = false
    @State private var showingOpenAICompatibleSettings = false
    @State private var showingGoogleAIStudioSettings = false
    @State private var showingMistralAISettings = false
    @State private var showingAWSBedrockSettings = false
    @State private var showingAppleIntelligenceSettings = false
<<<<<<< HEAD
    @State private var showingOnDeviceLLMSettings = false
=======
    @State private var showingMLXSettings = false
>>>>>>> b92157b1
    @State private var engineStatuses: [String: EngineAvailabilityStatus] = [:]
    @State private var isRefreshingStatus = false
    @State private var showingRegenerateConfirmation = false
    
    init() {
        // Initialize with a placeholder coordinator - will be replaced by environment
        self._viewModel = StateObject(wrappedValue: AISettingsViewModel(appCoordinator: AppDataCoordinator()))
    }
    
    private var currentEngineType: AIEngineType? {
        // Note: AudioRecorderViewModel doesn't have selectedAIEngine property
        // Use the actual current engine from UserDefaults
        let currentEngineName = UserDefaults.standard.string(forKey: "SelectedAIEngine") ?? "Enhanced Apple Intelligence"
        return AIEngineType.allCases.first { $0.rawValue == currentEngineName }
    }
    
    private func refreshEngineStatuses() {
        Task {
            await MainActor.run {
                isRefreshingStatus = true
            }
            
            var statuses: [String: EngineAvailabilityStatus] = [:]
            let currentEngine = UserDefaults.standard.string(forKey: "SelectedAIEngine") ?? "Enhanced Apple Intelligence"
            
            // Check each engine type
            for engineType in AIEngineType.allCases {
                let isCurrent = engineType.rawValue == currentEngine
                let isAvailable = checkEngineAvailability(engineType)
                
                let status = EngineAvailabilityStatus(
                    name: engineType.rawValue,
                    description: engineType.description,
                    isAvailable: isAvailable,
                    isComingSoon: engineType.isComingSoon,
                    requirements: engineType.requirements,
                    version: getEngineVersion(engineType),
                    isCurrentEngine: isCurrent
                )
                
                statuses[engineType.rawValue] = status
            }
            
            await MainActor.run {
                engineStatuses = statuses
                isRefreshingStatus = false
            }
        }
    }
    
    private func checkEngineAvailability(_ engineType: AIEngineType) -> Bool {
        switch engineType {
        case .enhancedAppleIntelligence:
            return true // Always available on iOS 15+
        case .openAI:
            let apiKey = UserDefaults.standard.string(forKey: "openAIAPIKey") ?? ""
            return !apiKey.isEmpty
        case .openAICompatible:
            let apiKey = UserDefaults.standard.string(forKey: "openAICompatibleAPIKey") ?? ""
            return !apiKey.isEmpty
        case .mistralAI:
            let apiKey = UserDefaults.standard.string(forKey: "mistralAPIKey") ?? ""
            let isEnabled = UserDefaults.standard.bool(forKey: "enableMistralAI")
            return !apiKey.isEmpty && isEnabled
        case .localLLM:
            let isEnabled = UserDefaults.standard.bool(forKey: AppSettingsKeys.enableOllama)
            return isEnabled
        case .localMLX:
            let isEnabled = UserDefaults.standard.bool(forKey: "enableMLX")
            let hasModel = UserDefaults.standard.string(forKey: "mlxModelName") != nil
            return isEnabled && hasModel
        case .googleAIStudio:
            let apiKey = UserDefaults.standard.string(forKey: "googleAIStudioAPIKey") ?? ""
            let isEnabled = UserDefaults.standard.bool(forKey: "enableGoogleAIStudio")
            return !apiKey.isEmpty && isEnabled
        case .awsBedrock:
            let useProfile = UserDefaults.standard.bool(forKey: "awsBedrockUseProfile")
            let profileName = UserDefaults.standard.string(forKey: "awsBedrockProfileName") ?? ""
            let isEnabled = UserDefaults.standard.bool(forKey: "enableAWSBedrock")

            if useProfile {
                return !profileName.isEmpty && isEnabled
            } else {
                // Use unified credentials manager instead of separate UserDefaults keys
                let credentials = AWSCredentialsManager.shared.credentials
                return credentials.isValid && isEnabled
            }
        case .onDeviceLLM:
            let isEnabled = UserDefaults.standard.bool(forKey: OnDeviceLLMSettingsKeys.enableOnDeviceLLM)
            guard isEnabled else { return false }
            // Check if a model is downloaded
            let config = OnDeviceLLMConfig.load()
            guard let model = OnDeviceLLMModel.model(byID: config.modelID) else { return false }
            return ModelDownloadManager.shared.isModelDownloaded(model, quantization: config.quantization)
        }
    }

    private func getEngineVersion(_ engineType: AIEngineType) -> String {
        switch engineType {
        case .enhancedAppleIntelligence:
            return "iOS 15.0+"
        case .openAI:
            return "GPT-4"
        case .openAICompatible:
            return "API Compatible"
        case .mistralAI:
            let modelName = UserDefaults.standard.string(forKey: "mistralModel") ?? MistralAIModel.mistralMedium2508.rawValue
            return MistralAIModel(rawValue: modelName)?.displayName ?? "Mistral"
        case .localLLM:
            let modelName = UserDefaults.standard.string(forKey: AppSettingsKeys.ollamaModelName) ?? AppSettingsKeys.Defaults.ollamaModelName
            return modelName
        case .localMLX:
            let modelString = UserDefaults.standard.string(forKey: "mlxModelName") ?? MLXModel.qwen34B4bit2507.rawValue
            let model = MLXModel(rawValue: modelString) ?? .qwen34B4bit2507
            return model.displayName
        case .googleAIStudio:
            let model = UserDefaults.standard.string(forKey: "googleAIStudioModel") ?? "gemini-2.5-flash"
            return model
        case .awsBedrock:
            let storedModelName = UserDefaults.standard.string(forKey: "awsBedrockModel") ?? AWSBedrockModel.claude45Haiku.rawValue
            // Migrate legacy model identifiers
            let modelName = AWSBedrockModel.migrate(rawValue: storedModelName)
            if let model = AWSBedrockModel(rawValue: modelName) {
                return model.displayName
            }
            return "Claude 4.5 Haiku"
        case .onDeviceLLM:
            let config = OnDeviceLLMConfig.load()
            if let model = OnDeviceLLMModel.model(byID: config.modelID) {
                return "\(model.displayName) (\(config.quantization.rawValue))"
            }
            return "Ministral 3B"
        }
    }

    var body: some View {
        NavigationView {
            ScrollView(.vertical, showsIndicators: true) {
                VStack(alignment: .leading, spacing: 24) {
                    // Update the coordinator when the view appears
                    Color.clear
                        .onAppear {
                            viewModel.updateCoordinator(appCoordinator)
                        }

                    headerSection
                    engineSelectionSection
                    selectedEngineConfigurationSection
                    summaryManagementSection

                    Spacer(minLength: 40)
                }
                .padding(.horizontal, 16)
            }
            .navigationTitle("AI Settings")
            .navigationBarTitleDisplayMode(.inline)
            .toolbar {
                ToolbarItem(placement: .navigationBarTrailing) {
                    Button("Done") {
                        dismiss()
                    }
                }
            }

        }
        .alert("Engine Change", isPresented: $showingEngineChangePrompt) {
            Button("Skip") { /* Do nothing, just dismiss */ }
            Button("Regenerate") {
                Task { await viewModel.regenerationManager.regenerateAllSummaries() }
            }
        } message: {
            Text("You've switched from \(previousEngine) to \(UserDefaults.standard.string(forKey: "SelectedAIEngine") ?? "Enhanced Apple Intelligence"). Would you like to regenerate your existing summaries with the new AI engine?")
                .font(.headline)
                .padding()
            
            HStack {
                Button("Cancel") {
                    showingEngineChangePrompt = false
                }
                .buttonStyle(.bordered)
                
                Button("Regenerate") {
                    let defaultEngine = UserDefaults.standard.string(forKey: "SelectedAIEngine") ?? "Enhanced Apple Intelligence"
                    // TODO: Implement setEngine with new Core Data system
                    viewModel.regenerationManager.setEngine(defaultEngine) // Use proper default instead of hardcoded "openai"
                    showingEngineChangePrompt = false
                }
                .buttonStyle(.borderedProminent)
            }
            .padding(.horizontal)
        }
        .alert("Regeneration Complete", isPresented: $viewModel.regenerationManager.showingRegenerationAlert) {
            Button("OK") { viewModel.regenerationManager.regenerationResults = nil }
        } message: {
            Text(viewModel.regenerationManager.regenerationResults?.summary ?? "Regeneration process finished.")
        }
        .alert("Regenerate All Summaries?", isPresented: $showingRegenerateConfirmation) {
            Button("Cancel", role: .cancel) { }
            Button("Regenerate", role: .destructive) {
                Task { await viewModel.regenerationManager.regenerateAllSummaries() }
            }
        } message: {
            Text("This will regenerate all summaries using the current AI engine. Only summaries with existing transcripts will be processed. This may take some time depending on how many recordings you have.")
        }
        .onAppear {
            // Align regeneration manager with the user's currently selected engine instead of forcing OpenAI
            let currentEngine = UserDefaults.standard.string(forKey: "SelectedAIEngine") ??
                AIEngineType.enhancedAppleIntelligence.rawValue
            viewModel.regenerationManager.setEngine(currentEngine)
            self.refreshEngineStatuses()
        }
        .alert("Error", isPresented: $errorHandler.showingErrorAlert) {
            Button("OK") {
                errorHandler.clearCurrentError()
            }
        } message: {
            Text(errorHandler.currentError?.localizedDescription ?? "An unknown error occurred.")
        }
        .sheet(isPresented: $showingOllamaSettings) {
            OllamaSettingsView(onConfigurationChanged: {
                self.refreshEngineStatuses()
            })
        }
        .sheet(isPresented: $showingOpenAISettings) {
            OpenAISummarizationSettingsView(onConfigurationChanged: {
                Task { refreshEngineStatuses() }
            })
        }
        .sheet(isPresented: $showingOpenAICompatibleSettings) {
            OpenAICompatibleSettingsView(onConfigurationChanged: {
                Task { refreshEngineStatuses() }
            })
        }
        .sheet(isPresented: $showingGoogleAIStudioSettings) {
            GoogleAIStudioSettingsView(onConfigurationChanged: {
                Task { refreshEngineStatuses() }
            })
        }
        .sheet(isPresented: $showingMistralAISettings) {
            MistralAISettingsView(onConfigurationChanged: {
                Task { refreshEngineStatuses() }
            })
        }
        .sheet(isPresented: $showingAWSBedrockSettings) {
            AWSBedrockSettingsView()
        }
        .sheet(isPresented: $showingAppleIntelligenceSettings) {
            AppleIntelligenceSettingsView()
        }
<<<<<<< HEAD
        .sheet(isPresented: $showingOnDeviceLLMSettings) {
            OnDeviceLLMSettingsView(onConfigurationChanged: {
                self.refreshEngineStatuses()
=======
        .sheet(isPresented: $showingMLXSettings) {
            MLXSettingsView(onConfigurationChanged: {
                Task { refreshEngineStatuses() }
>>>>>>> b92157b1
            })
        }
    }
}


// MARK: - View Components
private extension AISettingsView {
    
    var headerSection: some View {
        VStack(alignment: .leading, spacing: 12) {
            HStack {
                Image(systemName: "brain.head.profile")
                    .foregroundColor(.blue)
                    .font(.title2)
                
                VStack(alignment: .leading, spacing: 4) {
                    Text("AI Summarization Engine")
                        .font(.title2)
                        .fontWeight(.semibold)
                    
                    Text("Choose the AI engine for generating summaries, extracting tasks, and identifying reminders from your recordings")
                        .font(.caption)
                        .foregroundColor(.secondary)
                }
            }
            .padding(.horizontal, 24)
            .padding(.top, 20)
        }
    }
    
    
    var engineSelectionSection: some View {
        VStack(alignment: .leading, spacing: 16) {
            Text("AI Engine Selection")
                .font(.headline)
                .padding(.horizontal, 24)
            
            VStack(alignment: .leading, spacing: 12) {
                Text("Select AI Engine")
                    .font(.body)
                    .fontWeight(.medium)
                
                Picker("AI Engine", selection: Binding(
                    get: { UserDefaults.standard.string(forKey: "SelectedAIEngine") ?? "Enhanced Apple Intelligence" },
                    set: { newValue in
                        if let engineType = AIEngineType.allCases.first(where: { $0.rawValue == newValue }) {
                            let result = self.viewModel.selectEngine(engineType, recorderVM: self.recorderVM)
                            if let error = result.error {
                                let systemError = SystemError.configurationError(message: error)
                                let appError = AppError.system(systemError)
                                self.errorHandler.handle(appError, context: "Engine Selection")
                            } else if result.shouldPrompt {
                                self.previousEngine = result.oldEngine
                                self.showingEngineChangePrompt = true
                            }
                            self.refreshEngineStatuses()
                        }
                    }
                )) {
                    ForEach(AIEngineType.availableCases.filter { !$0.isComingSoon }, id: \.self) { engineType in
                        VStack(alignment: .leading) {
                            Text(engineType.rawValue)
                                .font(.body)
                            Text(engineType.description)
                                .font(.caption)
                                .foregroundColor(.secondary)
                        }
                        .tag(engineType.rawValue)
                    }
                }
                .pickerStyle(MenuPickerStyle())
                
                if let currentEngine = currentEngineType {
                    HStack {
                        Circle()
                            .fill(statusColor(for: currentEngine, status: engineStatuses[currentEngine.rawValue]))
                            .frame(width: 8, height: 8)
                        Text(statusText(for: currentEngine, status: engineStatuses[currentEngine.rawValue]))
                            .font(.caption)
                            .foregroundColor(statusColor(for: currentEngine, status: engineStatuses[currentEngine.rawValue]))
                    }
                    .padding(.top, 4)
                }
            }
            .padding(.horizontal, 24)
            .padding(.vertical, 16)
            .background(
                RoundedRectangle(cornerRadius: 8)
                    .fill(Color.blue.opacity(0.1))
            )
            .padding(.horizontal, 24)

            // Show info message if Local MLX is hidden due to insufficient RAM
            if !DeviceCapabilities.supportsMLX {
                VStack(alignment: .leading, spacing: 8) {
                    HStack(alignment: .top, spacing: 8) {
                        Image(systemName: "info.circle")
                            .foregroundColor(.orange)
                            .font(.caption)
                        VStack(alignment: .leading, spacing: 4) {
                            Text("Local MLX Not Available")
                                .font(.caption)
                                .fontWeight(.medium)
                                .foregroundColor(.orange)
                            Text("On-device LLM processing requires at least 6GB of RAM and Metal support. Your device has \(DeviceCapabilities.ramDescription) of RAM.")
                                .font(.caption)
                                .foregroundColor(.secondary)
                        }
                    }
                }
                .padding(.horizontal, 24)
            }
        }
    }

    var selectedEngineConfigurationSection: some View {
        let currentEngineName = UserDefaults.standard.string(forKey: "SelectedAIEngine") ?? "Enhanced Apple Intelligence"

        return Group {
            if let currentEngine = AIEngineType.allCases.first(where: { $0.rawValue == currentEngineName }) {
                switch currentEngine {
                case .enhancedAppleIntelligence:
                    appleIntelligenceConfigurationSection
                case .openAI:
                    openAIConfigurationSection
                case .openAICompatible:
                    openAICompatibleConfigurationSection
                case .localLLM:
                    ollamaConfigurationSection
                case .localMLX:
                    mlxConfigurationSection
                case .googleAIStudio:
                    googleAIStudioConfigurationSection
                case .mistralAI:
                    mistralConfigurationSection
                case .awsBedrock:
                    awsBedrockConfigurationSection
                case .onDeviceLLM:
                    onDeviceLLMConfigurationSection
                }
            }
        }
    }

    var onDeviceLLMConfigurationSection: some View {
        let config = OnDeviceLLMConfig.load()
        let model = OnDeviceLLMModel.model(byID: config.modelID)
        let isModelDownloaded = model.map { ModelDownloadManager.shared.isModelDownloaded($0, quantization: config.quantization) } ?? false
        let isEnabled = UserDefaults.standard.bool(forKey: OnDeviceLLMSettingsKeys.enableOnDeviceLLM)

        return VStack(alignment: .leading, spacing: 16) {
            Text("On-Device LLM Configuration")
                .font(.headline)
                .padding(.horizontal, 24)

            VStack(alignment: .leading, spacing: 12) {
                HStack {
                    VStack(alignment: .leading, spacing: 4) {
                        Text("On-Device AI Settings")
                            .font(.body)
                        Text("Run AI models directly on your device for complete privacy")
                            .font(.caption)
                            .foregroundColor(.secondary)
                    }
                    Spacer()
                    Button(action: { showingOnDeviceLLMSettings = true }) {
                        HStack {
                            Image(systemName: "gear")
                            Text("Configure")
                        }
                        .font(.caption)
                        .padding(.horizontal, 12)
                        .padding(.vertical, 6)
                        .background(Color.purple)
                        .foregroundColor(.white)
                        .cornerRadius(8)
                    }
                }

                VStack(alignment: .leading, spacing: 8) {
                    HStack {
                        Text("Model:")
                            .font(.caption)
                            .foregroundColor(.secondary)
                        Text(model?.displayName ?? "Not Selected")
                            .font(.caption)
                            .fontWeight(.medium)
                    }
                    HStack {
                        Text("Quality:")
                            .font(.caption)
                            .foregroundColor(.secondary)
                        Text(config.quantization.displayName)
                            .font(.caption)
                            .fontWeight(.medium)
                    }
                    HStack {
                        Text("Status:")
                            .font(.caption)
                            .foregroundColor(.secondary)
                        if !isEnabled {
                            Text("Disabled")
                                .font(.caption)
                                .fontWeight(.medium)
                                .foregroundColor(.orange)
                        } else if isModelDownloaded {
                            Text("Ready")
                                .font(.caption)
                                .fontWeight(.medium)
                                .foregroundColor(.green)
                        } else {
                            Text("Model Not Downloaded")
                                .font(.caption)
                                .fontWeight(.medium)
                                .foregroundColor(.red)
                        }
                    }
                    HStack {
                        Text("Privacy:")
                            .font(.caption)
                            .foregroundColor(.secondary)
                        Text("Fully Private - No Internet")
                            .font(.caption)
                            .fontWeight(.medium)
                            .foregroundColor(.green)
                    }
                }
                .padding(.top, 8)

                if !isModelDownloaded {
                    Button(action: { showingOnDeviceLLMSettings = true }) {
                        HStack {
                            Image(systemName: "arrow.down.circle.fill")
                            Text("Download Model to Get Started")
                        }
                        .font(.caption)
                        .frame(maxWidth: .infinity)
                        .padding(.vertical, 8)
                        .background(Color.purple.opacity(0.2))
                        .foregroundColor(.purple)
                        .cornerRadius(8)
                    }
                }
            }
            .padding(.horizontal, 24)
            .padding(.vertical, 16)
            .background(
                RoundedRectangle(cornerRadius: 8)
                    .fill(Color.purple.opacity(0.1))
            )
            .padding(.horizontal, 24)
        }
    }

    var appleIntelligenceConfigurationSection: some View {
        VStack(alignment: .leading, spacing: 16) {
            Text("Apple Intelligence Configuration")
                .font(.headline)
                .padding(.horizontal, 24)
            
            VStack(alignment: .leading, spacing: 12) {
                HStack {
                    VStack(alignment: .leading, spacing: 4) {
                        Text("Apple Intelligence Settings")
                            .font(.body)
                        Text("Enhanced on-device processing using Apple's machine learning frameworks")
                            .font(.caption)
                            .foregroundColor(.secondary)
                    }
                    Spacer()
                    Button(action: { showingAppleIntelligenceSettings = true }) {
                        HStack {
                            Image(systemName: "gear")
                            Text("Configure")
                        }
                        .font(.caption)
                        .padding(.horizontal, 12)
                        .padding(.vertical, 6)
                        .background(Color.blue)
                        .foregroundColor(.white)
                        .cornerRadius(8)
                    }
                }
                
                VStack(alignment: .leading, spacing: 8) {
                    HStack {
                        Text("Status:")
                            .font(.body)
                            .foregroundColor(.secondary)
                        Spacer()
                        HStack(spacing: 4) {
                            Circle()
                                .fill(Color.green)
                                .frame(width: 8, height: 8)
                            Text("Available")
                                .font(.caption)
                                .foregroundColor(.green)
                        }
                    }
                    
                    HStack {
                        Text("Processing:")
                            .font(.body)
                            .foregroundColor(.secondary)
                        Spacer()
                        Text("On-Device")
                            .font(.body)
                            .fontWeight(.medium)
                    }
                    
                    HStack {
                        Text("Privacy:")
                            .font(.body)
                            .foregroundColor(.secondary)
                        Spacer()
                        Text("Fully Private")
                            .font(.body)
                            .fontWeight(.medium)
                            .foregroundColor(.green)
                    }
                }
            }
            .padding(.horizontal, 24)
            .padding(.vertical, 16)
            .background(
                RoundedRectangle(cornerRadius: 8)
                    .fill(Color.blue.opacity(0.1))
            )
            .padding(.horizontal, 24)
        }
    }
    
    var ollamaConfigurationSection: some View {
        // FIX: Logic moved outside the ViewBuilder closure.
        let serverURL = UserDefaults.standard.string(forKey: AppSettingsKeys.ollamaServerURL) ?? AppSettingsKeys.Defaults.ollamaServerURL
        let port = UserDefaults.standard.integer(forKey: AppSettingsKeys.ollamaPort)
        let effectivePort = port > 0 ? port : AppSettingsKeys.Defaults.ollamaPort
        let modelName = UserDefaults.standard.string(forKey: AppSettingsKeys.ollamaModelName) ?? AppSettingsKeys.Defaults.ollamaModelName
        let isEnabled = UserDefaults.standard.bool(forKey: AppSettingsKeys.enableOllama)
        
        // The return statement is now required because the property contains more than a single expression.
        return VStack(alignment: .leading, spacing: 16) {
            Text("Ollama Configuration")
                .font(.headline)
                .padding(.horizontal, 24)
            
            VStack(alignment: .leading, spacing: 12) {
                HStack {
                    VStack(alignment: .leading, spacing: 4) {
                        Text("Local LLM Settings")
                            .font(.body)
                        Text("Configure Ollama server connection and model selection")
                            .font(.caption)
                            .foregroundColor(.secondary)
                    }
                    Spacer()
                    Button(action: { showingOllamaSettings = true }) {
                        HStack {
                            Image(systemName: "gear")
                            Text("Configure")
                        }
                        .font(.caption)
                        .padding(.horizontal, 12)
                        .padding(.vertical, 6)
                        .background(Color.green)
                        .foregroundColor(.white)
                        .cornerRadius(8)
                    }
                }
                
                VStack(alignment: .leading, spacing: 8) {
                    HStack {
                        Text("Server:")
                            .font(.caption)
                            .foregroundColor(.secondary)
                        Text("\(serverURL):\(effectivePort)")
                            .font(.caption)
                            .fontWeight(.medium)
                    }
                    HStack {
                        Text("Model:")
                            .font(.caption)
                            .foregroundColor(.secondary)
                        Text(modelName)
                            .font(.caption)
                            .fontWeight(.medium)
                    }
                    HStack {
                        Text("Status:")
                            .font(.caption)
                            .foregroundColor(.secondary)
                        Text(isEnabled ? "Enabled" : "Disabled")
                            .font(.caption)
                            .fontWeight(.medium)
                            .foregroundColor(isEnabled ? .green : .red)
                    }
                }
                .padding(.top, 8)
            }
            .padding(.horizontal, 24)
            .padding(.vertical, 16)
            .background(
                RoundedRectangle(cornerRadius: 8)
                    .fill(Color.green.opacity(0.1))
            )
            .padding(.horizontal, 24)
        }
    }
    
    var openAIConfigurationSection: some View {
        // FIX: Logic moved outside the ViewBuilder closure.
        let apiKey = UserDefaults.standard.string(forKey: "openAIAPIKey") ?? ""
        let modelString = UserDefaults.standard.string(forKey: "openAISummarizationModel") ?? OpenAISummarizationModel.gpt41Mini.rawValue
        let model = OpenAISummarizationModel(rawValue: modelString) ?? .gpt41Mini
        
        // The return statement is now required because the property contains more than a single expression.
        return VStack(alignment: .leading, spacing: 16) {
            Text("OpenAI Configuration")
                .font(.headline)
                .padding(.horizontal, 24)
            
            VStack(alignment: .leading, spacing: 12) {
                HStack {
                    VStack(alignment: .leading, spacing: 4) {
                        Text("OpenAI API Settings")
                            .font(.body)
                        Text("Configure OpenAI API key and model selection for advanced summarization")
                            .font(.caption)
                            .foregroundColor(.secondary)
                    }
                    Spacer()
                    Button(action: { self.showingOpenAISettings = true }) {
                        HStack {
                            Image(systemName: "gear")
                            Text("Configure")
                        }
                        .font(.caption)
                        .padding(.horizontal, 12)
                        .padding(.vertical, 6)
                        .background(Color.blue)
                        .foregroundColor(.white)
                        .cornerRadius(8)
                    }
                }
                
                VStack(alignment: .leading, spacing: 8) {
                    HStack {
                        Text("API Key:")
                            .font(.caption)
                            .foregroundColor(.secondary)
                        Text(apiKey.isEmpty ? "Not configured" : "Configured (\(apiKey.count) chars)")
                            .font(.caption)
                            .fontWeight(.medium)
                            .foregroundColor(apiKey.isEmpty ? .red : .green)
                    }
                    HStack {
                        Text("Model:")
                            .font(.caption)
                            .foregroundColor(.secondary)
                        Text(model.displayName)
                            .font(.caption)
                            .fontWeight(.medium)
                    }
                    HStack {
                        Text("Status:")
                            .font(.caption)
                            .foregroundColor(.secondary)
                        Text(apiKey.isEmpty ? "Needs Configuration" : "Ready")
                            .font(.caption)
                            .fontWeight(.medium)
                            .foregroundColor(apiKey.isEmpty ? .orange : .green)
                    }
                }
                .padding(.top, 8)
            }
            .padding(.horizontal, 24)
            .padding(.vertical, 16)
            .background(
                RoundedRectangle(cornerRadius: 8)
                    .fill(Color.blue.opacity(0.1))
            )
            .padding(.horizontal, 24)
        }
    }
    
    var googleAIStudioConfigurationSection: some View {
        // FIX: Logic moved outside the ViewBuilder closure.
        let apiKey = UserDefaults.standard.string(forKey: "googleAIStudioAPIKey") ?? ""
        let model = UserDefaults.standard.string(forKey: "googleAIStudioModel") ?? "gemini-2.5-flash"
        let isEnabled = UserDefaults.standard.bool(forKey: "enableGoogleAIStudio")
        
        // The return statement is now required because the property contains more than a single expression.
        return VStack(alignment: .leading, spacing: 16) {
            Text("Google AI Studio Configuration")
                .font(.headline)
                .padding(.horizontal, 24)
            
            VStack(alignment: .leading, spacing: 12) {
                HStack {
                    VStack(alignment: .leading, spacing: 4) {
                        Text("Google AI Studio API Settings")
                            .font(.body)
                        Text("Configure Google AI Studio API key and model selection for advanced summarization")
                            .font(.caption)
                            .foregroundColor(.secondary)
                    }
                    Spacer()
                    Button(action: { self.showingGoogleAIStudioSettings = true }) {
                        HStack {
                            Image(systemName: "gear")
                            Text("Configure")
                        }
                        .font(.caption)
                        .padding(.horizontal, 12)
                        .padding(.vertical, 6)
                        .background(Color.purple)
                        .foregroundColor(.white)
                        .cornerRadius(8)
                    }
                }
                
                VStack(alignment: .leading, spacing: 8) {
                    HStack {
                        Text("Status:")
                            .font(.body)
                            .foregroundColor(.secondary)
                        Spacer()
                        HStack(spacing: 4) {
                            Circle()
                                .fill(isEnabled && !apiKey.isEmpty ? Color.green : Color.red)
                                .frame(width: 8, height: 8)
                            Text(isEnabled && !apiKey.isEmpty ? "Configured" : "Not Configured")
                                .font(.caption)
                                .foregroundColor(isEnabled && !apiKey.isEmpty ? .green : .red)
                        }
                    }
                    
                    HStack {
                        Text("Model:")
                            .font(.body)
                            .foregroundColor(.secondary)
                        Spacer()
                        Text(model)
                            .font(.body)
                            .fontWeight(.medium)
                    }
                    
                    HStack {
                        Text("API Key:")
                            .font(.body)
                            .foregroundColor(.secondary)
                        Spacer()
                        Text(apiKey.isEmpty ? "Not Set" : "Set")
                            .font(.body)
                            .fontWeight(.medium)
                            .foregroundColor(apiKey.isEmpty ? .red : .green)
                    }
                }
            }
            .padding(.horizontal, 24)
            .padding(.vertical, 16)
            .background(
                RoundedRectangle(cornerRadius: 8)
                    .fill(Color.purple.opacity(0.1))
            )
            .padding(.horizontal, 24)
        }
    }

    var mistralConfigurationSection: some View {
        let apiKey = UserDefaults.standard.string(forKey: "mistralAPIKey") ?? ""
        let modelName = UserDefaults.standard.string(forKey: "mistralModel") ?? MistralAIModel.mistralMedium2508.rawValue
        let isEnabled = UserDefaults.standard.bool(forKey: "enableMistralAI")
        let model = MistralAIModel(rawValue: modelName) ?? .mistralMedium2508

        return VStack(alignment: .leading, spacing: 16) {
            Text("Mistral AI Configuration")
                .font(.headline)
                .padding(.horizontal, 24)

            VStack(alignment: .leading, spacing: 12) {
                HStack {
                    VStack(alignment: .leading, spacing: 4) {
                        Text("Mistral API Settings")
                            .font(.body)
                        Text("Configure Mistral API key and pick a chat model for summarization")
                            .font(.caption)
                            .foregroundColor(.secondary)
                    }
                    Spacer()
                    Button(action: { self.showingMistralAISettings = true }) {
                        HStack {
                            Image(systemName: "gear")
                            Text("Configure")
                        }
                        .font(.caption)
                        .padding(.horizontal, 12)
                        .padding(.vertical, 6)
                        .background(Color.orange)
                        .foregroundColor(.white)
                        .cornerRadius(8)
                    }
                }

                VStack(alignment: .leading, spacing: 8) {
                    HStack {
                        Text("Status:")
                            .font(.body)
                            .foregroundColor(.secondary)
                        Spacer()
                        HStack(spacing: 4) {
                            Circle()
                                .fill(isEnabled && !apiKey.isEmpty ? Color.green : Color.red)
                                .frame(width: 8, height: 8)
                            Text(isEnabled && !apiKey.isEmpty ? "Configured" : "Not Configured")
                                .font(.caption)
                                .foregroundColor(isEnabled && !apiKey.isEmpty ? .green : .red)
                        }
                    }

                    HStack {
                        Text("Model:")
                            .font(.body)
                            .foregroundColor(.secondary)
                        Spacer()
                        Text(model.displayName)
                            .font(.body)
                            .fontWeight(.medium)
                    }

                    HStack {
                        Text("Pricing Tier:")
                            .font(.body)
                            .foregroundColor(.secondary)
                        Spacer()
                        Text(model.costTier)
                            .font(.body)
                            .fontWeight(.medium)
                    }

                    HStack {
                        Text("API Key:")
                            .font(.body)
                            .foregroundColor(.secondary)
                        Spacer()
                        Text(apiKey.isEmpty ? "Not Set" : "Set")
                            .font(.body)
                            .fontWeight(.medium)
                            .foregroundColor(apiKey.isEmpty ? .red : .green)
                    }

                    HStack {
                        Text("Context Window:")
                            .font(.body)
                            .foregroundColor(.secondary)
                        Spacer()
                        Text("\(model.contextWindow/1000)K tokens")
                            .font(.body)
                            .fontWeight(.medium)
                    }
                }
                .padding(.top, 8)
            }
            .padding(.horizontal, 24)
            .padding(.vertical, 16)
            .background(
                RoundedRectangle(cornerRadius: 8)
                    .fill(Color.orange.opacity(0.12))
            )
            .padding(.horizontal, 24)
        }
    }
    
    var awsBedrockConfigurationSection: some View {
        // FIX: Logic moved outside the ViewBuilder closure.
        let useProfile = UserDefaults.standard.bool(forKey: "awsBedrockUseProfile")
        let profileName = UserDefaults.standard.string(forKey: "awsBedrockProfileName") ?? ""
        let isEnabled = UserDefaults.standard.bool(forKey: "enableAWSBedrock")
        let storedModelName = UserDefaults.standard.string(forKey: "awsBedrockModel") ?? AWSBedrockModel.claude45Haiku.rawValue
        // Migrate legacy model identifiers
        let modelName = AWSBedrockModel.migrate(rawValue: storedModelName)
        let model = AWSBedrockModel(rawValue: modelName) ?? .claude45Haiku
        let region = UserDefaults.standard.string(forKey: "awsBedrockRegion") ?? "us-east-1"
        
        // Use unified credentials manager for configuration validation
        let credentials = AWSCredentialsManager.shared.credentials
        
        // The return statement is now required because the property contains more than a single expression.
        return VStack(alignment: .leading, spacing: 16) {
            Text("AWS Bedrock Configuration")
                .font(.headline)
                .padding(.horizontal, 24)
            
            VStack(alignment: .leading, spacing: 12) {
                HStack {
                    VStack(alignment: .leading, spacing: 4) {
                        Text("AWS Bedrock AI Settings")
                            .font(.body)
                        Text("Configure AWS Bedrock with Anthropic Claude, Amazon, and Meta models for advanced AI summarization")
                            .font(.caption)
                            .foregroundColor(.secondary)
                    }
                    Spacer()
                    Button(action: { self.showingAWSBedrockSettings = true }) {
                        HStack {
                            Image(systemName: "gear")
                            Text("Configure")
                        }
                        .font(.caption)
                        .padding(.horizontal, 12)
                        .padding(.vertical, 6)
                        .background(Color.orange)
                        .foregroundColor(.white)
                        .cornerRadius(8)
                    }
                }
                
                VStack(alignment: .leading, spacing: 8) {
                    HStack {
                        Text("Status:")
                            .font(.body)
                            .foregroundColor(.secondary)
                        Spacer()
                        HStack(spacing: 4) {
                            let isConfigured = isEnabled && (useProfile ? !profileName.isEmpty : credentials.isValid)
                            Circle()
                                .fill(isConfigured ? Color.green : Color.red)
                                .frame(width: 8, height: 8)
                            Text(isConfigured ? "Configured" : "Not Configured")
                                .font(.caption)
                                .foregroundColor(isConfigured ? .green : .red)
                        }
                    }
                    
                    HStack {
                        Text("Model:")
                            .font(.body)
                            .foregroundColor(.secondary)
                        Spacer()
                        Text(model.displayName)
                            .font(.body)
                            .fontWeight(.medium)
                    }
                    
                    HStack {
                        Text("Region:")
                            .font(.body)
                            .foregroundColor(.secondary)
                        Spacer()
                        Text(region)
                            .font(.body)
                            .fontWeight(.medium)
                    }
                    
                    HStack {
                        Text("Authentication:")
                            .font(.body)
                            .foregroundColor(.secondary)
                        Spacer()
                        Text(useProfile ? "AWS Profile (\(profileName.isEmpty ? "Not Set" : profileName))" : "Access Keys")
                            .font(.body)
                            .fontWeight(.medium)
                            .foregroundColor(useProfile ? (profileName.isEmpty ? .red : .green) : (credentials.isValid ? .green : .red))
                    }
                }
            }
            .padding(.horizontal, 24)
            .padding(.vertical, 16)
            .background(
                RoundedRectangle(cornerRadius: 8)
                    .fill(Color.orange.opacity(0.1))
            )
            .padding(.horizontal, 24)
        }
    }
    
    var mlxConfigurationSection: some View {
        let modelString = UserDefaults.standard.string(forKey: "mlxModelName") ?? MLXModel.qwen34B4bit2507.rawValue
        let model = MLXModel(rawValue: modelString) ?? .qwen34B4bit2507
        let isEnabled = UserDefaults.standard.bool(forKey: "enableMLX")

        return VStack(alignment: .leading, spacing: 16) {
            Text("Local MLX Configuration")
                .font(.headline)
                .padding(.horizontal, 24)

            VStack(alignment: .leading, spacing: 12) {
                HStack {
                    VStack(alignment: .leading, spacing: 4) {
                        Text("On-Device LLM Settings")
                            .font(.body)
                        Text("Configure and download models for fully private, on-device AI processing")
                            .font(.caption)
                            .foregroundColor(.secondary)
                    }
                    Spacer()
                    Button(action: { showingMLXSettings = true }) {
                        HStack {
                            Image(systemName: "gear")
                            Text("Configure")
                        }
                        .font(.caption)
                        .padding(.horizontal, 12)
                        .padding(.vertical, 6)
                        .background(Color.purple)
                        .foregroundColor(.white)
                        .cornerRadius(8)
                    }
                }

                VStack(alignment: .leading, spacing: 8) {
                    HStack {
                        Text("Status:")
                            .font(.body)
                            .foregroundColor(.secondary)
                        Spacer()
                        HStack(spacing: 4) {
                            Circle()
                                .fill(isEnabled ? Color.green : Color.red)
                                .frame(width: 8, height: 8)
                            Text(isEnabled ? "Configured" : "Not Configured")
                                .font(.caption)
                                .foregroundColor(isEnabled ? .green : .red)
                        }
                    }

                    HStack {
                        Text("Model:")
                            .font(.body)
                            .foregroundColor(.secondary)
                        Spacer()
                        Text(model.displayName)
                            .font(.body)
                            .fontWeight(.medium)
                    }

                    HStack {
                        Text("Size:")
                            .font(.body)
                            .foregroundColor(.secondary)
                        Spacer()
                        Text(model.estimatedSize)
                            .font(.body)
                            .fontWeight(.medium)
                    }

                    HStack {
                        Text("Privacy:")
                            .font(.body)
                            .foregroundColor(.secondary)
                        Spacer()
                        Text("100% On-Device")
                            .font(.body)
                            .fontWeight(.medium)
                            .foregroundColor(.green)
                    }
                }
            }
            .padding(.horizontal, 24)
            .padding(.vertical, 16)
            .background(
                RoundedRectangle(cornerRadius: 8)
                    .fill(Color.purple.opacity(0.1))
            )
            .padding(.horizontal, 24)
        }
    }

    var openAICompatibleConfigurationSection: some View {
        // FIX: Logic moved outside the ViewBuilder closure.
        let compatibleApiKey = UserDefaults.standard.string(forKey: "openAICompatibleAPIKey") ?? ""
        let compatibleModel = UserDefaults.standard.string(forKey: "openAICompatibleModel") ?? "gpt-3.5-turbo"
        
        // The return statement is now required because the property contains more than a single expression.
        return VStack(alignment: .leading, spacing: 16) {
            Text("OpenAI Compatible Configuration")
                .font(.headline)
                .padding(.horizontal, 24)
            
            VStack(alignment: .leading, spacing: 12) {
                HStack {
                    VStack(alignment: .leading, spacing: 4) {
                        Text("OpenAI Compatible API Settings")
                            .font(.body)
                        Text("Configure OpenAI-compatible API providers (Azure, etc.)")
                            .font(.caption)
                            .foregroundColor(.secondary)
                    }
                    Spacer()
                    Button(action: { self.showingOpenAICompatibleSettings = true }) {
                        HStack {
                            Image(systemName: "gear")
                            Text("Configure")
                        }
                        .font(.caption)
                        .padding(.horizontal, 12)
                        .padding(.vertical, 6)
                        .background(Color.green)
                        .foregroundColor(.white)
                        .cornerRadius(8)
                    }
                }
                
                VStack(alignment: .leading, spacing: 8) {
                    HStack {
                        Text("API Key:")
                            .font(.caption)
                            .foregroundColor(.secondary)
                        Text(compatibleApiKey.isEmpty ? "Not configured" : "Configured (\(compatibleApiKey.count) chars)")
                            .font(.caption)
                            .fontWeight(.medium)
                            .foregroundColor(compatibleApiKey.isEmpty ? .red : .green)
                    }
                    HStack {
                        Text("Model:")
                            .font(.caption)
                            .foregroundColor(.secondary)
                        Text(compatibleModel)
                            .font(.caption)
                            .fontWeight(.medium)
                    }
                    HStack {
                        Text("Status:")
                            .font(.caption)
                            .foregroundColor(.secondary)
                        Text(compatibleApiKey.isEmpty ? "Needs Configuration" : "Ready")
                            .font(.caption)
                            .fontWeight(.medium)
                            .foregroundColor(compatibleApiKey.isEmpty ? .orange : .green)
                    }
                }
                .padding(.top, 8)
            }
            .padding(.horizontal, 24)
            .padding(.vertical, 16)
            .background(
                RoundedRectangle(cornerRadius: 8)
                    .fill(Color.green.opacity(0.1))
            )
            .padding(.horizontal, 24)
        }
    }
    
    var summaryManagementSection: some View {
        VStack(alignment: .leading, spacing: 16) {
            Text("Summary Management")
                .font(.headline)
                .padding(.horizontal, 24)
            
            VStack(alignment: .leading, spacing: 12) {
                HStack {
                    VStack(alignment: .leading, spacing: 4) {
                        Text("Regenerate All Summaries")
                            .font(.body)
                        Text("Update all existing summaries with the current AI engine. Only summaries with existing transcripts will be processed.")
                            .font(.caption)
                            .foregroundColor(.secondary)
                    }
                    Spacer()
                    Button(action: {
                        showingRegenerateConfirmation = true
                    }) {
                        HStack {
                            if viewModel.regenerationManager.isRegenerating {
                                ProgressView().scaleEffect(0.8)
                            } else {
                                Image(systemName: "arrow.clockwise")
                            }
                            Text(viewModel.regenerationManager.isRegenerating ? "Processing..." : "Regenerate All")
                        }
                        .font(.caption)
                        .padding(.horizontal, 12)
                        .padding(.vertical, 6)
                        .background(viewModel.regenerationManager.canRegenerate ? Color.blue : Color.gray)
                        .foregroundColor(.white)
                        .cornerRadius(8)
                    }
                    .disabled(!viewModel.regenerationManager.canRegenerate)
                }
                
                // Pass the regenerationManager from the viewModel to the progress view
                RegenerationProgressView(regenerationManager: viewModel.regenerationManager)
            }
            .padding(.horizontal, 24)
            .padding(.vertical, 16)
            .background(
                RoundedRectangle(cornerRadius: 8)
                    .fill(Color.blue.opacity(0.1))
            )
            .padding(.horizontal, 24)
        }
    }
}

// MARK: - Helper Functions
private extension AISettingsView {
    
    func statusColor(for engineType: AIEngineType, status: EngineAvailabilityStatus?) -> Color {
        if engineType.isComingSoon {
            return .orange
        }
        
        guard let status = status else {
            return .gray
        }
        
        if status.isCurrentEngine {
            return .green
        } else if status.isAvailable {
            return .blue
        } else {
            return .red
        }
    }
    
    func statusText(for engineType: AIEngineType, status: EngineAvailabilityStatus?) -> String {
        if engineType.isComingSoon {
            return "Coming Soon"
        }
        
        guard let status = status else {
            return "Unknown"
        }
        
        return status.statusMessage
    }
}

#Preview {
    AISettingsView()
        .environmentObject(AudioRecorderViewModel())
}<|MERGE_RESOLUTION|>--- conflicted
+++ resolved
@@ -94,9 +94,6 @@
         case .openAI:
             UserDefaults.standard.set(true, forKey: "enableOpenAI")
             print("🔧 Auto-enabled OpenAI engine")
-        case .onDeviceLLM:
-            UserDefaults.standard.set(true, forKey: OnDeviceLLMSettingsKeys.enableOnDeviceLLM)
-            print("🔧 Auto-enabled On-Device LLM engine")
         default:
             break
         }
@@ -169,11 +166,7 @@
     @State private var showingMistralAISettings = false
     @State private var showingAWSBedrockSettings = false
     @State private var showingAppleIntelligenceSettings = false
-<<<<<<< HEAD
-    @State private var showingOnDeviceLLMSettings = false
-=======
     @State private var showingMLXSettings = false
->>>>>>> b92157b1
     @State private var engineStatuses: [String: EngineAvailabilityStatus] = [:]
     @State private var isRefreshingStatus = false
     @State private var showingRegenerateConfirmation = false
@@ -261,16 +254,9 @@
                 let credentials = AWSCredentialsManager.shared.credentials
                 return credentials.isValid && isEnabled
             }
-        case .onDeviceLLM:
-            let isEnabled = UserDefaults.standard.bool(forKey: OnDeviceLLMSettingsKeys.enableOnDeviceLLM)
-            guard isEnabled else { return false }
-            // Check if a model is downloaded
-            let config = OnDeviceLLMConfig.load()
-            guard let model = OnDeviceLLMModel.model(byID: config.modelID) else { return false }
-            return ModelDownloadManager.shared.isModelDownloaded(model, quantization: config.quantization)
-        }
-    }
-
+        }
+    }
+    
     private func getEngineVersion(_ engineType: AIEngineType) -> String {
         switch engineType {
         case .enhancedAppleIntelligence:
@@ -300,15 +286,9 @@
                 return model.displayName
             }
             return "Claude 4.5 Haiku"
-        case .onDeviceLLM:
-            let config = OnDeviceLLMConfig.load()
-            if let model = OnDeviceLLMModel.model(byID: config.modelID) {
-                return "\(model.displayName) (\(config.quantization.rawValue))"
-            }
-            return "Ministral 3B"
-        }
-    }
-
+        }
+    }
+    
     var body: some View {
         NavigationView {
             ScrollView(.vertical, showsIndicators: true) {
@@ -423,15 +403,9 @@
         .sheet(isPresented: $showingAppleIntelligenceSettings) {
             AppleIntelligenceSettingsView()
         }
-<<<<<<< HEAD
-        .sheet(isPresented: $showingOnDeviceLLMSettings) {
-            OnDeviceLLMSettingsView(onConfigurationChanged: {
-                self.refreshEngineStatuses()
-=======
         .sheet(isPresented: $showingMLXSettings) {
             MLXSettingsView(onConfigurationChanged: {
                 Task { refreshEngineStatuses() }
->>>>>>> b92157b1
             })
         }
     }
@@ -570,120 +544,8 @@
                     mistralConfigurationSection
                 case .awsBedrock:
                     awsBedrockConfigurationSection
-                case .onDeviceLLM:
-                    onDeviceLLMConfigurationSection
-                }
-            }
-        }
-    }
-
-    var onDeviceLLMConfigurationSection: some View {
-        let config = OnDeviceLLMConfig.load()
-        let model = OnDeviceLLMModel.model(byID: config.modelID)
-        let isModelDownloaded = model.map { ModelDownloadManager.shared.isModelDownloaded($0, quantization: config.quantization) } ?? false
-        let isEnabled = UserDefaults.standard.bool(forKey: OnDeviceLLMSettingsKeys.enableOnDeviceLLM)
-
-        return VStack(alignment: .leading, spacing: 16) {
-            Text("On-Device LLM Configuration")
-                .font(.headline)
-                .padding(.horizontal, 24)
-
-            VStack(alignment: .leading, spacing: 12) {
-                HStack {
-                    VStack(alignment: .leading, spacing: 4) {
-                        Text("On-Device AI Settings")
-                            .font(.body)
-                        Text("Run AI models directly on your device for complete privacy")
-                            .font(.caption)
-                            .foregroundColor(.secondary)
-                    }
-                    Spacer()
-                    Button(action: { showingOnDeviceLLMSettings = true }) {
-                        HStack {
-                            Image(systemName: "gear")
-                            Text("Configure")
-                        }
-                        .font(.caption)
-                        .padding(.horizontal, 12)
-                        .padding(.vertical, 6)
-                        .background(Color.purple)
-                        .foregroundColor(.white)
-                        .cornerRadius(8)
-                    }
-                }
-
-                VStack(alignment: .leading, spacing: 8) {
-                    HStack {
-                        Text("Model:")
-                            .font(.caption)
-                            .foregroundColor(.secondary)
-                        Text(model?.displayName ?? "Not Selected")
-                            .font(.caption)
-                            .fontWeight(.medium)
-                    }
-                    HStack {
-                        Text("Quality:")
-                            .font(.caption)
-                            .foregroundColor(.secondary)
-                        Text(config.quantization.displayName)
-                            .font(.caption)
-                            .fontWeight(.medium)
-                    }
-                    HStack {
-                        Text("Status:")
-                            .font(.caption)
-                            .foregroundColor(.secondary)
-                        if !isEnabled {
-                            Text("Disabled")
-                                .font(.caption)
-                                .fontWeight(.medium)
-                                .foregroundColor(.orange)
-                        } else if isModelDownloaded {
-                            Text("Ready")
-                                .font(.caption)
-                                .fontWeight(.medium)
-                                .foregroundColor(.green)
-                        } else {
-                            Text("Model Not Downloaded")
-                                .font(.caption)
-                                .fontWeight(.medium)
-                                .foregroundColor(.red)
-                        }
-                    }
-                    HStack {
-                        Text("Privacy:")
-                            .font(.caption)
-                            .foregroundColor(.secondary)
-                        Text("Fully Private - No Internet")
-                            .font(.caption)
-                            .fontWeight(.medium)
-                            .foregroundColor(.green)
-                    }
-                }
-                .padding(.top, 8)
-
-                if !isModelDownloaded {
-                    Button(action: { showingOnDeviceLLMSettings = true }) {
-                        HStack {
-                            Image(systemName: "arrow.down.circle.fill")
-                            Text("Download Model to Get Started")
-                        }
-                        .font(.caption)
-                        .frame(maxWidth: .infinity)
-                        .padding(.vertical, 8)
-                        .background(Color.purple.opacity(0.2))
-                        .foregroundColor(.purple)
-                        .cornerRadius(8)
-                    }
-                }
-            }
-            .padding(.horizontal, 24)
-            .padding(.vertical, 16)
-            .background(
-                RoundedRectangle(cornerRadius: 8)
-                    .fill(Color.purple.opacity(0.1))
-            )
-            .padding(.horizontal, 24)
+                }
+            }
         }
     }
 
